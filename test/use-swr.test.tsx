import {
  act,
  cleanup,
  fireEvent,
  render,
  waitForDomChange
} from '@testing-library/react'
import React, { ReactNode, Suspense, useEffect, useState } from 'react'

<<<<<<< HEAD
import useSWR, { mutate, SWRConfig, trigger, useSWRSuspense } from '../src'
=======
import useSWR, { mutate, SWRConfig, trigger, cache } from '../src'
import Cache from '../src/cache'
>>>>>>> 7218cc28

class ErrorBoundary extends React.Component<{ fallback: ReactNode }> {
  state = { hasError: false }
  static getDerivedStateFromError() {
    return {
      hasError: true
    }
  }
  render() {
    if (this.state.hasError) {
      return this.props.fallback
    }
    return this.props.children
  }
}

describe('useSWR', () => {
  afterEach(cleanup)

  it('should return `undefined` on hydration', () => {
    function Page() {
      const { data } = useSWR('constant-1', () => 'SWR')
      return <div>hello, {typeof data === 'undefined' ? '' : 'ERROR'}</div>
    }
    const { container } = render(<Page />)

    expect(container.firstChild.textContent).toMatchInlineSnapshot(`"hello, "`)
  })

  it('should return data after hydration', async () => {
    function Page() {
      const { data } = useSWR('constant-2', () => 'SWR')
      return <div>hello, {data}</div>
    }
    const { container } = render(<Page />)

    expect(container.firstChild.textContent).toMatchInlineSnapshot(`"hello, "`)
    await waitForDomChange({ container }) // mount
    expect(container.firstChild.textContent).toMatchInlineSnapshot(
      `"hello, SWR"`
    )
  })

  it('should allow functions as key and reuse the cache', async () => {
    function Page() {
      const { data } = useSWR(() => 'constant-2', () => 'SWR')
      return <div>hello, {data}</div>
    }
    const { container } = render(<Page />)

    expect(container.firstChild.textContent).toMatchInlineSnapshot(
      `"hello, SWR"`
    )
  })

  it('should allow async fetcher functions', async () => {
    function Page() {
      const { data } = useSWR(
        'constant-3',
        () => new Promise(res => setTimeout(() => res('SWR'), 200))
      )
      return <div>hello, {data}</div>
    }
    const { container } = render(<Page />)

    expect(container.firstChild.textContent).toMatchInlineSnapshot(`"hello, "`)
    await waitForDomChange({ container })
    expect(container.firstChild.textContent).toMatchInlineSnapshot(
      `"hello, SWR"`
    )
  })

  it('should dedupe requests by default', async () => {
    let count = 0
    const fetch = () => {
      count++
      return new Promise(res => setTimeout(() => res('SWR'), 200))
    }

    function Page() {
      const { data: v1 } = useSWR('constant-4', fetch)
      const { data: v2 } = useSWR('constant-4', fetch)
      return (
        <div>
          {v1}, {v2}
        </div>
      )
    }
    const { container } = render(<Page />)

    expect(container.firstChild.textContent).toMatchInlineSnapshot(`", "`)
    await waitForDomChange({ container })
    expect(container.firstChild.textContent).toMatchInlineSnapshot(`"SWR, SWR"`)
    // only fetches once
    expect(count).toEqual(1)
  })

  it('should trigger the onSuccess event', async () => {
    let SWRData = null
    function Page() {
      const { data } = useSWR(
        'constant-5',
        () => new Promise(res => setTimeout(() => res('SWR'), 200)),
        { onSuccess: _data => (SWRData = _data) }
      )
      return <div>hello, {data}</div>
    }
    const { container } = render(<Page />)

    expect(container.firstChild.textContent).toMatchInlineSnapshot(`"hello, "`)
    await waitForDomChange({ container })
    expect(container.firstChild.textContent).toMatchInlineSnapshot(
      `"hello, SWR"`
    )
    expect(SWRData).toEqual('SWR')
  })

  it('should broadcast data', async () => {
    let cnt = 0

    function Block() {
      const { data } = useSWR('broadcast-1', () => cnt++, {
        refreshInterval: 100,
        // need to turn of deduping otherwise
        // refreshing will be ignored
        dedupingInterval: 10
      })
      return <>{data}</>
    }
    function Page() {
      return (
        <>
          <Block /> <Block /> <Block />
        </>
      )
    }
    const { container } = render(<Page />)
    await act(() => new Promise(res => setTimeout(res, 10)))
    expect(container.textContent).toMatchInlineSnapshot(`"0 0 0"`)
    await act(() => new Promise(res => setTimeout(res, 100)))
    expect(container.textContent).toMatchInlineSnapshot(`"1 1 1"`)
    await act(() => new Promise(res => setTimeout(res, 100)))
    expect(container.textContent).toMatchInlineSnapshot(`"2 2 2"`)
  })

  it('should broadcast error', async () => {
    let cnt = 0

    function Block() {
      const { data, error } = useSWR(
        'broadcast-2',
        () => {
          if (cnt === 2) throw new Error('err')
          return cnt++
        },
        {
          refreshInterval: 100,
          // need to turn of deduping otherwise
          // refreshing will be ignored
          dedupingInterval: 10
        }
      )
      if (error) return error.message
      return <>{data}</>
    }
    function Page() {
      return (
        <>
          <Block /> <Block /> <Block />
        </>
      )
    }
    const { container } = render(<Page />)
    await act(() => new Promise(res => setTimeout(res, 10)))
    expect(container.textContent).toMatchInlineSnapshot(`"0 0 0"`)
    await act(() => new Promise(res => setTimeout(res, 100)))
    expect(container.textContent).toMatchInlineSnapshot(`"1 1 1"`)
    await act(() => new Promise(res => setTimeout(res, 100)))
    expect(container.textContent).toMatchInlineSnapshot(`"err err err"`)
  })

  it('should accept object args', async () => {
    const obj = { v: 'hello' }
    const arr = ['world']

    function Page() {
      const { data: v1 } = useSWR(
        ['args-1', obj, arr],
        (a, b, c) => a + b.v + c[0]
      )

      // reuse the cache
      const { data: v2 } = useSWR(['args-1', obj, arr], () => 'not called!')

      // different object
      const { data: v3 } = useSWR(
        ['args-2', obj, 'world'],
        (a, b, c) => a + b.v + c
      )

      return (
        <div>
          {v1}, {v2}, {v3}
        </div>
      )
    }

    const { container } = render(<Page />)

    await waitForDomChange({ container })
    expect(container.textContent).toMatchInlineSnapshot(
      `"args-1helloworld, args-1helloworld, args-2helloworld"`
    )
  })

  it('should accept function returning args', async () => {
    const obj = { v: 'hello' }
    const arr = ['world']

    function Page() {
      const { data } = useSWR(
        () => ['args-3', obj, arr],
        (a, b, c) => a + b.v + c[0]
      )

      return <div>{data}</div>
    }

    const { container } = render(<Page />)

    await waitForDomChange({ container })
    expect(container.textContent).toMatchInlineSnapshot(`"args-3helloworld"`)
  })

  it('should accept initial data', async () => {
    const fetcher = jest.fn(() => 'SWR')

    function Page() {
      const { data } = useSWR('initial-data-1', fetcher, {
        initialData: 'Initial'
      })
      return <div>hello, {data}</div>
    }

    const { container } = render(<Page />)

    expect(fetcher).not.toBeCalled()
    expect(container.firstChild.textContent).toMatchInlineSnapshot(
      `"hello, Initial"`
    )
  })

  it('should set config as second parameter', async () => {
    const fetcher = jest.fn(() => 'SWR')

    function Page() {
      const { data } = useSWR('config-as-second-param', {
        fetcher
      })

      return <div>hello, {data}</div>
    }

    const { container } = render(<Page />)

    expect(container.firstChild.textContent).toMatchInlineSnapshot(`"hello, "`)
    expect(fetcher).toBeCalled()
    await waitForDomChange({ container }) // mount
    expect(container.firstChild.textContent).toMatchInlineSnapshot(
      `"hello, SWR"`
    )
  })
})

describe('useSWR - loading', () => {
  afterEach(cleanup)

  const loadData = () => new Promise(res => setTimeout(() => res('data'), 100))

  it('should return loading state', async () => {
    let renderCount = 0
    function Page() {
      const { data, isValidating } = useSWR('is-validating-1', loadData)
      renderCount++
      return (
        <div>
          hello, {data}, {isValidating ? 'loading' : 'ready'}
        </div>
      )
    }

    const { container } = render(<Page />)
    expect(container.textContent).toMatchInlineSnapshot(`"hello, , loading"`)
    await waitForDomChange({ container })
    expect(container.textContent).toMatchInlineSnapshot(`"hello, data, ready"`)

    //    data       isValidating
    // -> undefined, false
    // -> undefined, true
    // -> data,      false
    expect(renderCount).toEqual(3)
  })

  it('should avoid extra rerenders', async () => {
    let renderCount = 0
    function Page() {
      // we never access `isValidating`, so it will not trigger rerendering
      const { data } = useSWR('is-validating-2', loadData)
      renderCount++
      return <div>hello, {data}</div>
    }

    const { container } = render(<Page />)
    await waitForDomChange({ container })
    expect(container.textContent).toMatchInlineSnapshot(`"hello, data"`)

    //    data
    // -> undefined
    // -> data
    expect(renderCount).toEqual(2)
  })

  it('should avoid extra rerenders while fetching', async () => {
    let renderCount = 0,
      dataLoaded = false
    const loadDataWithLog = () =>
      new Promise(res =>
        setTimeout(() => {
          dataLoaded = true
          res('data')
        }, 100)
      )

    function Page() {
      // we never access anything
      useSWR('is-validating-3', loadDataWithLog)
      renderCount++
      return <div>hello</div>
    }

    const { container } = render(<Page />)
    expect(container.textContent).toMatchInlineSnapshot(`"hello"`)

    await act(() => new Promise(res => setTimeout(res, 110))) // wait
    // it doesn't re-render, but fetch was triggered
    expect(renderCount).toEqual(1)
    expect(dataLoaded).toEqual(true)
  })
})

describe('useSWR - refresh', () => {
  afterEach(cleanup)

  it('should rerender automatically on interval', async () => {
    let count = 0

    function Page() {
      const { data } = useSWR('dynamic-1', () => count++, {
        refreshInterval: 200,
        dedupingInterval: 100
      })
      return <div>count: {data}</div>
    }
    const { container } = render(<Page />)

    // hydration
    expect(container.firstChild.textContent).toMatchInlineSnapshot(`"count: "`)
    await waitForDomChange({ container }) // mount
    expect(container.firstChild.textContent).toMatchInlineSnapshot(`"count: 0"`)
    await act(() => new Promise(res => setTimeout(res, 210))) // update
    expect(container.firstChild.textContent).toMatchInlineSnapshot(`"count: 1"`)
    await act(() => new Promise(res => setTimeout(res, 50))) // no update
    expect(container.firstChild.textContent).toMatchInlineSnapshot(`"count: 1"`)
    await act(() => new Promise(res => setTimeout(res, 150))) // update
    expect(container.firstChild.textContent).toMatchInlineSnapshot(`"count: 2"`)
  })

  it('should dedupe requests combined with intervals', async () => {
    let count = 0

    function Page() {
      const { data } = useSWR('dynamic-2', () => count++, {
        refreshInterval: 200,
        dedupingInterval: 300
      })
      return <div>count: {data}</div>
    }
    const { container } = render(<Page />)

    // hydration
    expect(container.firstChild.textContent).toMatchInlineSnapshot(`"count: "`)
    await waitForDomChange({ container }) // mount
    expect(container.firstChild.textContent).toMatchInlineSnapshot(`"count: 0"`)
    await act(() => new Promise(res => setTimeout(res, 210))) // no update (deduped)
    expect(container.firstChild.textContent).toMatchInlineSnapshot(`"count: 0"`)
    await act(() => new Promise(res => setTimeout(res, 200))) // update
    expect(container.firstChild.textContent).toMatchInlineSnapshot(`"count: 1"`)
    await act(() => new Promise(res => setTimeout(res, 200))) // no update (deduped)
    expect(container.firstChild.textContent).toMatchInlineSnapshot(`"count: 1"`)
    await act(() => new Promise(res => setTimeout(res, 200))) // update
    expect(container.firstChild.textContent).toMatchInlineSnapshot(`"count: 2"`)
  })

  it('should update data upon interval changes', async () => {
    let count = 0
    function Page() {
      const [int, setInt] = React.useState(200)
      const { data } = useSWR('/api', () => count++, {
        refreshInterval: int,
        dedupingInterval: 100
      })
      return <div onClick={() => setInt(int + 100)}>count: {data}</div>
    }
    const { container } = render(<Page />)
    expect(container.firstChild.textContent).toMatchInlineSnapshot(`"count: "`)

    await waitForDomChange({ container }) // mount
    expect(container.firstChild.textContent).toMatchInlineSnapshot(`"count: 0"`)
    await act(() => {
      return new Promise(res => setTimeout(res, 210))
    })
    expect(container.firstChild.textContent).toMatchInlineSnapshot(`"count: 1"`)
    await act(() => {
      return new Promise(res => setTimeout(res, 50))
    })
    expect(container.firstChild.textContent).toMatchInlineSnapshot(`"count: 1"`)
    await act(() => {
      return new Promise(res => setTimeout(res, 150))
    })
    expect(container.firstChild.textContent).toMatchInlineSnapshot(`"count: 2"`)
    await act(() => {
      fireEvent.click(container.firstElementChild)
      // it will clear 200ms timer and setup a new 300ms timer
      return new Promise(res => setTimeout(res, 200))
    })
    expect(container.firstChild.textContent).toMatchInlineSnapshot(`"count: 2"`)
    await act(() => {
      return new Promise(res => setTimeout(res, 110))
    })
    expect(container.firstChild.textContent).toMatchInlineSnapshot(`"count: 3"`)
    await act(() => {
      // wait for new 300ms timer
      return new Promise(res => setTimeout(res, 310))
    })
    expect(container.firstChild.textContent).toMatchInlineSnapshot(`"count: 4"`)
    await act(() => {
      fireEvent.click(container.firstElementChild)
      // it will clear 300ms timer and setup a new 400ms timer
      return new Promise(res => setTimeout(res, 300))
    })
    expect(container.firstChild.textContent).toMatchInlineSnapshot(`"count: 4"`)
    await act(() => {
      return new Promise(res => setTimeout(res, 110))
    })
    expect(container.firstChild.textContent).toMatchInlineSnapshot(`"count: 5"`)
  })

  it('should allow use custom isEqual method', async () => {
    function Page() {
      const { data, revalidate } = useSWR(
        'dynamic-11',
        () => ({
          timestamp: +new Date(),
          version: '1.0'
        }),
        {
          compare: function isEqual(a, b) {
            if (a === b) {
              return true
            }
            if (!a || !b) {
              return false
            }
            return a.version === b.version
          }
        }
      )

      if (!data) {
        return <div>loading</div>
      }
      return <button onClick={revalidate}>{data.timestamp}</button>
    }

    const { container } = render(<Page />)

    expect(container.firstChild.textContent).toMatchInlineSnapshot(`"loading"`)
    await waitForDomChange({ container })
    const firstContent = container.firstChild.textContent
    await act(() => {
      // trigger revalidation
      fireEvent.click(container.firstElementChild)
      return new Promise(res => setTimeout(res, 1))
    })
    const secondContent = container.firstChild.textContent
    expect(firstContent).toEqual(secondContent)
  })
})

describe('useSWR - revalidate', () => {
  afterEach(cleanup)

  it('should rerender after triggering revalidation', async () => {
    let value = 0

    function Page() {
      const { data, revalidate } = useSWR('dynamic-3', () => value++)
      return <button onClick={revalidate}>data: {data}</button>
    }
    const { container } = render(<Page />)

    // hydration
    expect(container.firstChild.textContent).toMatchInlineSnapshot(`"data: "`)
    await waitForDomChange({ container }) // mount
    expect(container.firstChild.textContent).toMatchInlineSnapshot(`"data: 0"`)
    await act(() => {
      // trigger revalidation
      fireEvent.click(container.firstElementChild)
      return new Promise(res => setTimeout(res, 1))
    })
    expect(container.firstChild.textContent).toMatchInlineSnapshot(`"data: 1"`)
  })

  it('should revalidate all the hooks with the same key', async () => {
    let value = 0

    function Page() {
      const { data: v1, revalidate } = useSWR('dynamic-4', () => value++)
      const { data: v2 } = useSWR('dynamic-4', () => value++)
      return (
        <button onClick={revalidate}>
          {v1}, {v2}
        </button>
      )
    }
    const { container } = render(<Page />)

    // hydration
    expect(container.firstChild.textContent).toMatchInlineSnapshot(`", "`)
    await waitForDomChange({ container }) // mount
    expect(container.firstChild.textContent).toMatchInlineSnapshot(`"0, 0"`)
    await act(() => {
      // trigger revalidation
      fireEvent.click(container.firstElementChild)
      return new Promise(res => setTimeout(res, 1))
    })
    expect(container.firstChild.textContent).toMatchInlineSnapshot(`"1, 1"`)
  })

  it('should respect sequences of revalidation calls (cope with race condition)', async () => {
    let faster = false

    function Page() {
      const { data, revalidate } = useSWR(
        'race',
        () =>
          new Promise(res => {
            const value = faster ? 1 : 0
            setTimeout(() => res(value), faster ? 100 : 200)
          })
      )

      return <button onClick={revalidate}>{data}</button>
    }

    const { container } = render(<Page />)

    expect(container.firstChild.textContent).toMatchInlineSnapshot(`""`)
    await waitForDomChange({ container })
    expect(container.firstChild.textContent).toMatchInlineSnapshot(`"0"`)

    await act(async () => {
      // trigger the slower revalidation
      faster = false
      fireEvent.click(container.firstElementChild)
      await new Promise(res => setTimeout(res, 10))
      // trigger the faster revalidation
      faster = true
      fireEvent.click(container.firstElementChild)
      return new Promise(res => setTimeout(res, 210))
    })
    expect(container.firstChild.textContent).toMatchInlineSnapshot(`"1"`)
  })
})

describe('useSWR - error', () => {
  afterEach(cleanup)

  it('should handle errors', async () => {
    function Page() {
      const { data, error } = useSWR(
        'error-1',
        () =>
          new Promise((_, rej) =>
            setTimeout(() => rej(new Error('error!')), 200)
          )
      )
      if (error) return <div>{error.message}</div>
      return <div>hello, {data}</div>
    }
    const { container } = render(<Page />)

    expect(container.firstChild.textContent).toMatchInlineSnapshot(`"hello, "`)
    await waitForDomChange({ container })
    expect(container.firstChild.textContent).toMatchInlineSnapshot(`"error!"`)
  })

  it('should trigger the onError event', async () => {
    let erroredSWR = null
    function Page() {
      const { data, error } = useSWR(
        'error-2',
        () =>
          new Promise((_, rej) =>
            setTimeout(() => rej(new Error('error!')), 200)
          ),
        { onError: (_, key) => (erroredSWR = key) }
      )
      if (error) return <div>{error.message}</div>
      return <div>hello, {data}</div>
    }
    const { container } = render(<Page />)

    expect(container.firstChild.textContent).toMatchInlineSnapshot(`"hello, "`)
    await waitForDomChange({ container })
    expect(container.firstChild.textContent).toMatchInlineSnapshot(`"error!"`)
    expect(erroredSWR).toEqual('error-2')
  })

  it('should trigger error retry', async () => {
    let count = 0
    function Page() {
      const { data, error } = useSWR(
        'error-3',
        () => {
          return new Promise((_, rej) =>
            setTimeout(() => rej(new Error('error: ' + count++)), 100)
          )
        },
        {
          onErrorRetry: (_, __, ___, revalidate, revalidateOpts) => {
            setTimeout(() => revalidate(revalidateOpts), 100)
          },
          dedupingInterval: 0
        }
      )
      if (error) return <div>{error.message}</div>
      return <div>hello, {data}</div>
    }
    const { container } = render(<Page />)

    expect(container.firstChild.textContent).toMatchInlineSnapshot(`"hello, "`)
    await waitForDomChange({ container })
    expect(container.firstChild.textContent).toMatchInlineSnapshot(`"error: 0"`)
    await act(() => new Promise(res => setTimeout(res, 210))) // retry
    expect(container.firstChild.textContent).toMatchInlineSnapshot(`"error: 1"`)
    await act(() => new Promise(res => setTimeout(res, 210))) // retry
    expect(container.firstChild.textContent).toMatchInlineSnapshot(`"error: 2"`)
  })

  it('should trigger the onLoadingSlow and onSuccess event', async () => {
    let loadingSlow = null,
      success = null
    function Page() {
      const { data } = useSWR(
        'error-4',
        () => new Promise(res => setTimeout(() => res('SWR'), 200)),
        {
          onLoadingSlow: key => (loadingSlow = key),
          onSuccess: (_, key) => (success = key),
          loadingTimeout: 100
        }
      )
      return <div>hello, {data}</div>
    }
    const { container } = render(<Page />)

    expect(container.firstChild.textContent).toMatchInlineSnapshot(`"hello, "`)
    expect(loadingSlow).toEqual(null)
    await act(() => new Promise(res => setTimeout(res, 110))) // slow
    expect(loadingSlow).toEqual('error-4')
    expect(success).toEqual(null)
    await act(() => new Promise(res => setTimeout(res, 100))) // finish
    expect(success).toEqual('error-4')
    expect(container.firstChild.textContent).toMatchInlineSnapshot(
      `"hello, SWR"`
    )
  })
})

it('should trigger limited error retries if errorRetryCount exists', async () => {
  let count = 0
  function Page() {
    const { data, error } = useSWR(
      'error-5',
      () => {
        return new Promise((_, rej) =>
          setTimeout(() => rej(new Error('error: ' + count++)), 100)
        )
      },
      {
        errorRetryCount: 1,
        errorRetryInterval: 50,
        dedupingInterval: 0
      }
    )
    if (error) return <div>{error.message}</div>
    return <div>hello, {data}</div>
  }
  const { container } = render(<Page />)

  expect(container.firstChild.textContent).toMatchInlineSnapshot(`"hello, "`)
  await waitForDomChange({ container })
  expect(container.firstChild.textContent).toMatchInlineSnapshot(`"error: 0"`)
  await act(() => new Promise(res => setTimeout(res, 210))) // retry
  expect(container.firstChild.textContent).toMatchInlineSnapshot(`"error: 1"`)
  await act(() => new Promise(res => setTimeout(res, 210))) // retry
  expect(container.firstChild.textContent).toMatchInlineSnapshot(`"error: 1"`)
})

describe('useSWR - focus', () => {
  afterEach(cleanup)

  it('should revalidate on focus by default', async () => {
    let value = 0

    function Page() {
      const { data } = useSWR('dynamic-5', () => value++, {
        dedupingInterval: 0
      })
      return <div>data: {data}</div>
    }
    const { container } = render(<Page />)

    // hydration
    expect(container.firstChild.textContent).toMatchInlineSnapshot(`"data: "`)
    await waitForDomChange({ container }) // mount
    expect(container.firstChild.textContent).toMatchInlineSnapshot(`"data: 0"`)
    await act(() => {
      // trigger revalidation
      fireEvent.focus(window)
      return new Promise(res => setTimeout(res, 1))
    })
    expect(container.firstChild.textContent).toMatchInlineSnapshot(`"data: 1"`)
  })

  it("shouldn't revalidate on focus when revalidateOnFocus is false", async () => {
    let value = 0

    function Page() {
      const { data } = useSWR('dynamic-6', () => value++, {
        dedupingInterval: 0,
        revalidateOnFocus: false
      })
      return <div>data: {data}</div>
    }
    const { container } = render(<Page />)

    // hydration
    expect(container.firstChild.textContent).toMatchInlineSnapshot(`"data: "`)
    await waitForDomChange({ container }) // mount
    expect(container.firstChild.textContent).toMatchInlineSnapshot(`"data: 0"`)
    await act(() => {
      // trigger revalidation
      fireEvent.focus(window)
      return new Promise(res => setTimeout(res, 1))
    })
    expect(container.firstChild.textContent).toMatchInlineSnapshot(`"data: 0"`)
  })
})

describe('useSWR - local mutation', () => {
  afterEach(cleanup)

  it('should trigger revalidation programmatically', async () => {
    let value = 0

    function Page() {
      const { data } = useSWR('dynamic-7', () => value++, {
        dedupingInterval: 0
      })
      return <div>data: {data}</div>
    }
    const { container } = render(<Page />)

    // hydration
    expect(container.firstChild.textContent).toMatchInlineSnapshot(`"data: "`)
    await waitForDomChange({ container }) // mount
    expect(container.firstChild.textContent).toMatchInlineSnapshot(`"data: 0"`)
    await act(() => {
      // trigger revalidation
      trigger('dynamic-7')
      return new Promise(res => setTimeout(res, 1))
    })
    expect(container.firstChild.textContent).toMatchInlineSnapshot(`"data: 1"`)
  })

  it('should trigger revalidation programmatically within a dedupingInterval', async () => {
    let value = 0

    function Page() {
      const { data } = useSWR('dynamic-12', () => value++, {
        dedupingInterval: 2000
      })
      return <div>data: {data}</div>
    }
    const { container } = render(<Page />)

    // hydration
    expect(container.firstChild.textContent).toMatchInlineSnapshot(`"data: "`)
    await waitForDomChange({ container }) // mount
    expect(container.firstChild.textContent).toMatchInlineSnapshot(`"data: 0"`)
    await act(() => {
      // trigger revalidation
      trigger('dynamic-12')
      return new Promise(res => setTimeout(res, 1))
    })
    expect(container.firstChild.textContent).toMatchInlineSnapshot(`"data: 1"`)
  })

  it('should mutate the cache and revalidate', async () => {
    let value = 0

    function Page() {
      const { data } = useSWR('dynamic-8', () => value++, {
        dedupingInterval: 0
      })
      return <div>data: {data}</div>
    }
    const { container } = render(<Page />)

    // hydration
    expect(container.firstChild.textContent).toMatchInlineSnapshot(`"data: "`)
    await waitForDomChange({ container }) // mount
    expect(container.firstChild.textContent).toMatchInlineSnapshot(`"data: 0"`)
    await act(() => {
      // mutate and revalidate
      mutate('dynamic-8', 'mutate')
      return new Promise(res => setTimeout(res, 1))
    })
    expect(container.firstChild.textContent).toMatchInlineSnapshot(`"data: 1"`)
  })

  it('should dedupe extra requests after mutation', async () => {
    let value = 0

    function Page() {
      const { data } = useSWR('dynamic-13', () => value++, {
        dedupingInterval: 2000
      })
      useSWR('dynamic-13', () => value++, {
        dedupingInterval: 2000
      })
      return <div>data: {data}</div>
    }
    const { container } = render(<Page />)

    // hydration
    expect(container.firstChild.textContent).toMatchInlineSnapshot(`"data: "`)
    await waitForDomChange({ container }) // mount
    expect(container.firstChild.textContent).toMatchInlineSnapshot(`"data: 0"`)
    await act(() => {
      // mutate and revalidate
      mutate('dynamic-13')
      return new Promise(res => setTimeout(res, 1))
    })
    expect(container.firstChild.textContent).toMatchInlineSnapshot(`"data: 1"`)
  })

  it('should mutate the cache and revalidate in async', async () => {
    function Page() {
      const { data } = useSWR(
        'dynamic-9',
        () => new Promise(res => setTimeout(() => res('truth'), 200)),
        { dedupingInterval: 0 }
      )
      return <div>data: {data}</div>
    }
    const { container } = render(<Page />)

    // hydration
    expect(container.firstChild.textContent).toMatchInlineSnapshot(`"data: "`)
    await waitForDomChange({ container }) // mount
    expect(container.firstChild.textContent).toMatchInlineSnapshot(
      `"data: truth"`
    )
    await act(() => {
      // mutate and revalidate
      mutate('dynamic-9', 'local')
      return new Promise(res => setTimeout(res, 1))
    })
    expect(container.firstChild.textContent).toMatchInlineSnapshot(
      `"data: local"`
    )
    await act(() => new Promise(res => setTimeout(res, 200))) // recovers
    expect(container.firstChild.textContent).toMatchInlineSnapshot(
      `"data: truth"`
    )
  })

  it('should support async mutation', async () => {
    function Page() {
      const { data } = useSWR('mutate-1', () => 0, {
        dedupingInterval: 0
      })
      return <div>data: {data}</div>
    }
    const { container } = render(<Page />)

    // hydration
    expect(container.textContent).toMatchInlineSnapshot(`"data: "`)
    await waitForDomChange({ container }) // mount
    expect(container.textContent).toMatchInlineSnapshot(`"data: 0"`)
    await act(() => {
      // mutate and revalidate
      return mutate(
        'mutate-1',
        new Promise(res => setTimeout(() => res(999), 100)),
        false
      )
    })
    await act(() => new Promise(res => setTimeout(res, 110)))
    expect(container.textContent).toMatchInlineSnapshot(`"data: 999"`)
  })

  it('should trigger on mutation without data', async () => {
    let value = 0

    function Page() {
      const { data } = useSWR('dynamic-14', () => value++, {
        dedupingInterval: 0
      })
      return <div>data: {data}</div>
    }
    const { container } = render(<Page />)

    // hydration
    expect(container.firstChild.textContent).toMatchInlineSnapshot(`"data: "`)
    await waitForDomChange({ container }) // mount
    expect(container.firstChild.textContent).toMatchInlineSnapshot(`"data: 0"`)
    await act(() => {
      // trigger revalidation
      mutate('dynamic-14')
      return new Promise(res => setTimeout(res, 1))
    })
    expect(container.firstChild.textContent).toMatchInlineSnapshot(`"data: 1"`)
  })

  it('should call function as data passing current cached value', async () => {
    // prefill cache with data
    cache.set('dynamic-15', 'cached data')
    const callback = jest.fn()
    await mutate('dynamic-15', callback)
    expect(callback).toHaveBeenCalledWith('cached data')
  })

  it('should return results of the mutation', async () => {
    // returns the data if promise resolved
    expect(mutate('dynamic-16', Promise.resolve('data'))).resolves.toBe('data')

    // throw the error if promise rejected
    expect(
      mutate('dynamic-16', Promise.reject(new Error('error')))
    ).rejects.toBeInstanceOf(Error)
  })

  it('should get bound mutate from useSWR', async () => {
    function Page() {
      // eslint-disable-next-line no-shadow
      const { data, mutate: boundMutate } = useSWR(
        'dynamic-17',
        () => 'fetched'
      )
      return (
        <div onClick={() => boundMutate('mutated', false)}>data: {data}</div>
      )
    }
    const { container } = render(<Page />)

    // hydration
    expect(container.firstChild.textContent).toMatchInlineSnapshot(`"data: "`)
    await waitForDomChange({ container }) // mount
    expect(container.firstChild.textContent).toMatchInlineSnapshot(
      `"data: fetched"`
    )
    // call bound mutate
    fireEvent.click(container.firstElementChild)
    // expect new updated value
    expect(container.firstChild.textContent).toMatchInlineSnapshot(
      `"data: mutated"`
    )
  })

  it('should ignore in flight requests when mutating', async () => {
    // set it to 1
    mutate('mutate-2', 1)

    function Section() {
      const { data } = useSWR(
        'mutate-2',
        () => new Promise(res => setTimeout(() => res(2), 200))
      )
      return <div>{data}</div>
    }

    const { container } = render(<Section />)

    expect(container.textContent).toMatchInlineSnapshot(`"1"`) // directly from cache
    await act(() => new Promise(res => setTimeout(res, 150))) // still suspending
    mutate('mutate-2', 3) // set it to 3. this will drop the ongoing request
    expect(container.textContent).toMatchInlineSnapshot(`"3"`)
    await act(() => new Promise(res => setTimeout(res, 100)))
    expect(container.textContent).toMatchInlineSnapshot(`"3"`)
  })

  it('null is stringified when found inside an array', async () => {
    let value = 0

    function Page() {
      const { data } = useSWR([null], () => value++, {
        dedupingInterval: 0
      })
      return <div>data: {data}</div>
    }
    const { container } = render(<Page />)

    // hydration
    expect(container.firstChild.textContent).toMatchInlineSnapshot(`"data: "`)
    await waitForDomChange({ container }) // mount
    expect(container.firstChild.textContent).toMatchInlineSnapshot(`"data: 0"`)
    await act(() => {
      // trigger revalidation
      trigger([null])
      return new Promise(res => setTimeout(res, 1))
    })
    expect(container.firstChild.textContent).toMatchInlineSnapshot(`"data: 1"`)
  })
})

describe('useSWR - context configs', () => {
  afterEach(cleanup)

  it('should read the config fallback from the context', async () => {
    let value = 0
    const fetcher = () => value++

    function Section() {
      const { data } = useSWR('dynamic-10')
      return <div>data: {data}</div>
    }
    function Page() {
      // config provider
      return (
        <SWRConfig
          value={{ fetcher, refreshInterval: 100, dedupingInterval: 0 }}
        >
          <Section />
        </SWRConfig>
      )
    }
    const { container } = render(<Page />)

    // hydration
    expect(container.firstChild.textContent).toMatchInlineSnapshot(`"data: "`)
    await waitForDomChange({ container }) // mount
    expect(container.firstChild.textContent).toMatchInlineSnapshot(`"data: 0"`)
    await act(() => new Promise(res => setTimeout(res, 110))) // update
    expect(container.firstChild.textContent).toMatchInlineSnapshot(`"data: 1"`)
  })
})

describe('useSWR - suspense', () => {
  afterEach(cleanup)

  it('should render fallback', async () => {
    function Section() {
      const { data } = useSWR(
        'suspense-1',
        () => new Promise(res => setTimeout(() => res('SWR'), 100)),
        {
          suspense: true
        }
      )
      return <div>{data}</div>
    }
    const { container } = render(
      <Suspense fallback={<div>fallback</div>}>
        <Section />
      </Suspense>
    )

    // hydration
    expect(container.textContent).toMatchInlineSnapshot(`"fallback"`)
    await act(() => new Promise(res => setTimeout(res, 110))) // update
    expect(container.textContent).toMatchInlineSnapshot(`"SWR"`)
  })

  it('should render multiple SWR fallbacks', async () => {
    function Section() {
      const { data: v1 } = useSWR<number>(
        'suspense-2',
        () => new Promise(res => setTimeout(() => res(1), 100)),
        {
          suspense: true
        }
      )
      const { data: v2 } = useSWR<number>(
        'suspense-3',
        () => new Promise(res => setTimeout(() => res(2), 100)),
        {
          suspense: true
        }
      )
      return <div>{v1 + v2}</div>
    }
    const { container } = render(
      <Suspense fallback={<div>fallback</div>}>
        <Section />
      </Suspense>
    )

    // hydration
    expect(container.textContent).toMatchInlineSnapshot(`"fallback"`)
    await act(() => new Promise(res => setTimeout(res, 150))) // still suspending
    expect(container.textContent).toMatchInlineSnapshot(`"fallback"`)
    await act(() => new Promise(res => setTimeout(res, 100))) // should recover
    expect(container.textContent).toMatchInlineSnapshot(`"3"`)
  })

  it('should work for non-promises', async () => {
    function Section() {
      const { data } = useSWR('suspense-4', () => 'hello', {
        suspense: true
      })
      return <div>{data}</div>
    }
    const { container } = render(
      <Suspense fallback={<div>fallback</div>}>
        <Section />
      </Suspense>
    )

    // hydration
    expect(container.textContent).toMatchInlineSnapshot(`"hello"`)
  })

  it('should throw errors', async () => {
    function Section() {
      const { data } = useSWR(
        'suspense-5',
        () =>
          new Promise((_, reject) => setTimeout(() => reject('error'), 100)),
        {
          suspense: true
        }
      )
      return <div>{data}</div>
    }
    // https://reactjs.org/docs/concurrent-mode-suspense.html#handling-errors
    const { container } = render(
      <ErrorBoundary fallback={<div>error boundary</div>}>
        <Suspense fallback={<div>fallback</div>}>
          <Section />
        </Suspense>
      </ErrorBoundary>
    )

    // hydration
    expect(container.textContent).toMatchInlineSnapshot(`"fallback"`)
    await act(() => new Promise(res => setTimeout(res, 150))) // still suspending
    expect(container.textContent).toMatchInlineSnapshot(`"error boundary"`)

    console.info('*The warning above can be ignored (caught by ErrorBoundary).')
  })

  it('should render cached data with error', async () => {
    mutate('suspense-6', 'hello')

    function Section() {
      const { data, error } = useSWR(
        // this value is cached
        'suspense-6',
        () =>
          new Promise((_, reject) => setTimeout(() => reject('error'), 100)),
        {
          suspense: true
        }
      )
      return (
        <div>
          {data}, {error}
        </div>
      )
    }

    const { container } = render(
      <Suspense fallback={<div>fallback</div>}>
        <Section />
      </Suspense>
    )

    expect(container.textContent).toMatchInlineSnapshot(`"hello, "`) // directly from cache
    await act(() => new Promise(res => setTimeout(res, 150))) // still suspending
    expect(container.textContent).toMatchInlineSnapshot(`"hello, error"`) // get error with cache
  })

  it('should pause when key changes', async () => {
    const renderedResults = []

    function Section() {
      const [key, setKey] = useState('suspense-7')
      const { data } = useSWR(
        key,
        k => new Promise(res => setTimeout(() => res(k), 50)),
        {
          suspense: true
        }
      )

      useEffect(() => {
        if (data === 'suspense-7') {
          setKey('suspense-8')
        }
      }, [data])

      if (data !== renderedResults[renderedResults.length - 1]) {
        renderedResults.push(data)
      }

      return <>{data}</>
    }

    render(
      <Suspense fallback={<div>fallback</div>}>
        <Section />
      </Suspense>
    )

    await act(() => new Promise(res => setTimeout(res, 110)))

    // fixes https://github.com/zeit/swr/issues/57
    // 'suspense-7' -> undefined -> 'suspense-8'
    expect(renderedResults).toEqual(['suspense-7', 'suspense-8'])
  })
<<<<<<< HEAD

  it('should work with suspense guards', async () => {
    const fetcher = () => new Promise(res => setTimeout(() => res('data'), 100))

    function Section() {
      const [a, b, c] = useSWRSuspense(swr => {
        const { data: a_ } = swr('suspense-guards-1', fetcher)
        const { data: b_ } = swr('suspense-guards-2', fetcher)
        // you can use `useSWR` too but the linter might yell
        const { data: c_ } = useSWR('suspense-guards-3', fetcher)
        return [a_, b_, c_]
      })

      // will be executed after *all* SWRs inside are resolved
      expect(a).toBe('data')
      expect(b).toBe('data')
      expect(c).toBe('data')

      return (
        <div>
          {a}, {b}, {c}
        </div>
      )
    }
    const { container } = render(
      <Suspense fallback={<div>fallback</div>}>
        <Section />
      </Suspense>
    )

    expect(container.textContent).toMatchInlineSnapshot(`"fallback"`)
    await act(() => new Promise(res => setTimeout(res, 110))) // it only takes 100ms
    expect(container.textContent).toMatchInlineSnapshot(`"data, data, data"`)
=======
})

describe('useSWR - cache', () => {
  it('should react to direct cache updates', async () => {
    cache.set('cache-1', 'custom cache message')

    function Page() {
      const { data } = useSWR('cache-1', () => 'random message', {
        suspense: true
      })
      return <div>{data}</div>
    }

    // render using custom cache
    const { queryByText, findByText } = render(
      <React.Suspense fallback={null}>
        <Page />
      </React.Suspense>
    )

    // content should come from custom cache
    expect(queryByText('custom cache message')).toMatchInlineSnapshot(`
      <div>
        custom cache message
      </div>
    `)

    // content should be updated with fetcher results
    expect(await findByText('random message')).toMatchInlineSnapshot(`
      <div>
        random message
      </div>
    `)

    act(() => cache.set('cache-1', 'a different message'))

    // content should be updated from new cache value
    expect(await findByText('a different message')).toMatchInlineSnapshot(`
      <div>
        a different message
      </div>
    `)

    act(() => cache.delete('cache-1'))

    // content should go back to be the fetched value
    expect(await findByText('random message')).toMatchInlineSnapshot(`
      <div>
        random message
      </div>
    `)
  })

  it('should notify subscribers when a cache item changed', async () => {
    // create new cache instance to don't get affected by other tests
    // updating the normal cache instance
    const tmpCache = new Cache()

    const listener = jest.fn()
    const unsubscribe = tmpCache.subscribe(listener)
    tmpCache.set('cache-2', 'random message')

    expect(listener).toHaveBeenCalled()

    unsubscribe()
    tmpCache.set('cache-2', 'a different message')

    expect(listener).toHaveBeenCalledTimes(1)
  })
})

describe('useSWR - key', () => {
  afterEach(cleanup)

  it('should respect requests after key has changed', async () => {
    let rerender

    function Page() {
      const [mounted, setMounted] = useState(0)
      const key = `key-1-${mounted ? 'short' : 'long'}`
      const { data } = useSWR(key, async () => {
        if (mounted) {
          await new Promise(res => setTimeout(res, 100))
          return 'short request'
        }
        await new Promise(res => setTimeout(res, 200))
        return 'long request'
      })
      useEffect(() => setMounted(1), [])
      rerender = setMounted

      return <div>{data}</div>
    }

    const { container } = render(<Page />)
    expect(container.firstChild.textContent).toMatchInlineSnapshot(`""`)
    await waitForDomChange({ container })
    expect(container.firstChild.textContent).toMatchInlineSnapshot(
      `"short request"`
    )
    await act(() => new Promise(res => setTimeout(res, 110))) // wait 100ms until "long request" finishes
    expect(container.firstChild.textContent).toMatchInlineSnapshot(
      `"short request"`
    ) // should be "short request" still

    // manually trigger a re-render from outside
    // this triggers a re-render, and a read access to `swr.data`
    // but the result should still be "short request"
    await act(() => rerender(x => x + 1))
    expect(container.firstChild.textContent).toMatchInlineSnapshot(
      `"short request"`
    )
  })

  it('should render undefined after key has changed', async () => {
    function Page() {
      const [mounted, setMounted] = useState(false)
      const key = `key-${mounted ? '1' : '0'}`
      const { data } = useSWR(key, async k => {
        await new Promise(res => setTimeout(res, 200))
        return k
      })
      useEffect(() => {
        setTimeout(() => setMounted(true), 320)
      }, [])
      return <div>{data}</div>
    }

    //    time     data       key
    // -> 0        undefined, '0'
    // -> 200      0,         '0'
    // -> 320      undefined, '1' <- this state is required; we can't show 0 here
    // -> 520      1,         '1'
    const { container } = render(<Page />)
    expect(container.firstChild.textContent).toMatchInlineSnapshot(`""`) // undefined, time=0
    await act(() => new Promise(res => setTimeout(res, 210)))
    expect(container.firstChild.textContent).toMatchInlineSnapshot(`"key-0"`) // 0, time=210
    await act(() => new Promise(res => setTimeout(res, 200)))
    expect(container.firstChild.textContent).toMatchInlineSnapshot(`""`) // undefined, time=410
    await act(() => new Promise(res => setTimeout(res, 140)))
    expect(container.firstChild.textContent).toMatchInlineSnapshot(`"key-1"`) // 1, time=550
>>>>>>> 7218cc28
  })
})<|MERGE_RESOLUTION|>--- conflicted
+++ resolved
@@ -7,12 +7,14 @@
 } from '@testing-library/react'
 import React, { ReactNode, Suspense, useEffect, useState } from 'react'
 
-<<<<<<< HEAD
-import useSWR, { mutate, SWRConfig, trigger, useSWRSuspense } from '../src'
-=======
-import useSWR, { mutate, SWRConfig, trigger, cache } from '../src'
+import useSWR, {
+  mutate,
+  SWRConfig,
+  trigger,
+  cache,
+  useSWRSuspense
+} from '../src'
 import Cache from '../src/cache'
->>>>>>> 7218cc28
 
 class ErrorBoundary extends React.Component<{ fallback: ReactNode }> {
   state = { hasError: false }
@@ -1257,7 +1259,6 @@
     // 'suspense-7' -> undefined -> 'suspense-8'
     expect(renderedResults).toEqual(['suspense-7', 'suspense-8'])
   })
-<<<<<<< HEAD
 
   it('should work with suspense guards', async () => {
     const fetcher = () => new Promise(res => setTimeout(() => res('data'), 100))
@@ -1291,7 +1292,7 @@
     expect(container.textContent).toMatchInlineSnapshot(`"fallback"`)
     await act(() => new Promise(res => setTimeout(res, 110))) // it only takes 100ms
     expect(container.textContent).toMatchInlineSnapshot(`"data, data, data"`)
-=======
+  })
 })
 
 describe('useSWR - cache', () => {
@@ -1433,6 +1434,5 @@
     expect(container.firstChild.textContent).toMatchInlineSnapshot(`""`) // undefined, time=410
     await act(() => new Promise(res => setTimeout(res, 140)))
     expect(container.firstChild.textContent).toMatchInlineSnapshot(`"key-1"`) // 1, time=550
->>>>>>> 7218cc28
   })
 })